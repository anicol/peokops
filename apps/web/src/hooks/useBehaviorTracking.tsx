import { useCallback, useMemo, useRef } from 'react';
import { useMutation } from 'react-query';
import { API_CONFIG } from '@/config/api';

interface BehaviorTracker {
  trackEvent: (eventType: string, metadata?: any) => void;
  trackDemoStarted: () => void;
  trackDemoCompleted: () => void;
  trackDemoSkipped: () => void;
  trackDashboardView: () => void;
  trackUploadInitiated: (metadata?: any) => void;
}

// Generate a session ID for tracking
const getSessionId = (): string => {
  let sessionId = sessionStorage.getItem('behavior_session_id');
  if (!sessionId) {
    sessionId = `session_${Date.now()}_${Math.random().toString(36).substr(2, 9)}`;
    sessionStorage.setItem('behavior_session_id', sessionId);
  }
  return sessionId;
};

// API calls for behavior tracking
const behaviorAPI = {
  trackEvent: async (data: { event_type: string; metadata?: any; session_id?: string }) => {
    const response = await fetch(`${API_CONFIG.baseURL}/auth/behavior/track_event/`, {
      method: 'POST',
      headers: {
        'Content-Type': 'application/json',
        'Authorization': `Bearer ${localStorage.getItem('access_token')}`
      },
      body: JSON.stringify(data)
    });
    
    if (!response.ok) {
      throw new Error('Failed to track behavior event');
    }
    
    return response.json();
  },

  trackDemoStarted: async (session_id: string) => {
    const response = await fetch(`${API_CONFIG.baseURL}/auth/behavior/demo_started/`, {
      method: 'POST',
      headers: {
        'Content-Type': 'application/json',
        'Authorization': `Bearer ${localStorage.getItem('access_token')}`
      },
      body: JSON.stringify({ session_id })
    });
    
    if (!response.ok) {
      throw new Error('Failed to track demo started');
    }
    
    return response.json();
  },

  trackDemoCompleted: async (session_id: string) => {
    const response = await fetch(`${API_CONFIG.baseURL}/auth/behavior/demo_completed/`, {
      method: 'POST',
      headers: {
        'Content-Type': 'application/json',
        'Authorization': `Bearer ${localStorage.getItem('access_token')}`
      },
      body: JSON.stringify({ session_id })
    });
    
    if (!response.ok) {
      throw new Error('Failed to track demo completed');
    }
    
    return response.json();
  },

  trackDemoSkipped: async (session_id: string) => {
    const response = await fetch(`${API_CONFIG.baseURL}/auth/behavior/demo_skipped/`, {
      method: 'POST',
      headers: {
        'Content-Type': 'application/json',
        'Authorization': `Bearer ${localStorage.getItem('access_token')}`
      },
      body: JSON.stringify({ session_id })
    });
    
    if (!response.ok) {
      throw new Error('Failed to track demo skipped');
    }
    
    return response.json();
  },

  trackDashboardView: async (session_id: string) => {
    const response = await fetch(`${API_CONFIG.baseURL}/auth/behavior/dashboard_view/`, {
      method: 'POST',
      headers: {
        'Content-Type': 'application/json',
        'Authorization': `Bearer ${localStorage.getItem('access_token')}`
      },
      body: JSON.stringify({ session_id })
    });
    
    if (!response.ok) {
      throw new Error('Failed to track dashboard view');
    }
    
    return response.json();
  }
};

export function useBehaviorTracking(): BehaviorTracker {
  const sessionId = useMemo(() => getSessionId(), []);

  // Generic event tracking
  const trackEventMutation = useMutation(behaviorAPI.trackEvent, {
    onError: (error) => {
      console.warn('Failed to track behavior event:', error);
    }
  });

  // Demo tracking mutations
  const trackDemoStartedMutation = useMutation(behaviorAPI.trackDemoStarted, {
    onError: (error) => {
      console.warn('Failed to track demo started:', error);
    }
  });

  const trackDemoCompletedMutation = useMutation(behaviorAPI.trackDemoCompleted, {
    onError: (error) => {
      console.warn('Failed to track demo completed:', error);
    }
  });

  const trackDemoSkippedMutation = useMutation(behaviorAPI.trackDemoSkipped, {
    onError: (error) => {
      console.warn('Failed to track demo skipped:', error);
    }
  });

  const trackDashboardViewMutation = useMutation(behaviorAPI.trackDashboardView, {
    onError: (error) => {
      console.warn('Failed to track dashboard view:', error);
    }
  });

  // Use refs to store stable mutation functions
  const mutationsRef = useRef({
    trackEvent: trackEventMutation,
    trackDemoStarted: trackDemoStartedMutation,
    trackDemoCompleted: trackDemoCompletedMutation,
    trackDemoSkipped: trackDemoSkippedMutation,
    trackDashboardView: trackDashboardViewMutation
  });
  
  // Update refs when mutations change
  mutationsRef.current = {
    trackEvent: trackEventMutation,
    trackDemoStarted: trackDemoStartedMutation,
    trackDemoCompleted: trackDemoCompletedMutation,
    trackDemoSkipped: trackDemoSkippedMutation,
    trackDashboardView: trackDashboardViewMutation
  };

  const trackEvent = useCallback((eventType: string, metadata: any = {}) => {
    mutationsRef.current.trackEvent.mutate({
      event_type: eventType,
      metadata,
      session_id: sessionId
    });
  }, [sessionId, trackEventMutation]);

  const trackDemoStarted = useCallback(() => {
<<<<<<< HEAD
    mutationsRef.current.trackDemoStarted.mutate(sessionId);
  }, [sessionId]);

  const trackDemoCompleted = useCallback(() => {
    mutationsRef.current.trackDemoCompleted.mutate(sessionId);
  }, [sessionId]);

  const trackDemoSkipped = useCallback(() => {
    mutationsRef.current.trackDemoSkipped.mutate(sessionId);
  }, [sessionId]);

  const trackDashboardView = useCallback(() => {
    mutationsRef.current.trackDashboardView.mutate(sessionId);
  }, [sessionId]);
=======
    trackDemoStartedMutation.mutate(sessionId);
  }, [sessionId, trackDemoStartedMutation]);

  const trackDemoCompleted = useCallback(() => {
    trackDemoCompletedMutation.mutate(sessionId);
  }, [sessionId, trackDemoCompletedMutation]);

  const trackDemoSkipped = useCallback(() => {
    trackDemoSkippedMutation.mutate(sessionId);
  }, [sessionId, trackDemoSkippedMutation]);

  const trackDashboardView = useCallback(() => {
    trackDashboardViewMutation.mutate(sessionId);
  }, [sessionId, trackDashboardViewMutation]);
>>>>>>> cbfaf000

  const trackUploadInitiated = useCallback((metadata: any = {}) => {
    mutationsRef.current.trackEvent.mutate({
      event_type: 'UPLOAD_INITIATED',
      metadata: {
        ...metadata,
        timestamp: new Date().toISOString(),
        page: 'upload'
      },
      session_id: sessionId
    });
  }, [sessionId, trackEventMutation]);

  return {
    trackEvent,
    trackDemoStarted,
    trackDemoCompleted,
    trackDemoSkipped,
    trackDashboardView,
    trackUploadInitiated
  };
}<|MERGE_RESOLUTION|>--- conflicted
+++ resolved
@@ -171,7 +171,6 @@
   }, [sessionId, trackEventMutation]);
 
   const trackDemoStarted = useCallback(() => {
-<<<<<<< HEAD
     mutationsRef.current.trackDemoStarted.mutate(sessionId);
   }, [sessionId]);
 
@@ -186,22 +185,6 @@
   const trackDashboardView = useCallback(() => {
     mutationsRef.current.trackDashboardView.mutate(sessionId);
   }, [sessionId]);
-=======
-    trackDemoStartedMutation.mutate(sessionId);
-  }, [sessionId, trackDemoStartedMutation]);
-
-  const trackDemoCompleted = useCallback(() => {
-    trackDemoCompletedMutation.mutate(sessionId);
-  }, [sessionId, trackDemoCompletedMutation]);
-
-  const trackDemoSkipped = useCallback(() => {
-    trackDemoSkippedMutation.mutate(sessionId);
-  }, [sessionId, trackDemoSkippedMutation]);
-
-  const trackDashboardView = useCallback(() => {
-    trackDashboardViewMutation.mutate(sessionId);
-  }, [sessionId, trackDashboardViewMutation]);
->>>>>>> cbfaf000
 
   const trackUploadInitiated = useCallback((metadata: any = {}) => {
     mutationsRef.current.trackEvent.mutate({
