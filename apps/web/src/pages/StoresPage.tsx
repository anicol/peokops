--- conflicted
+++ resolved
@@ -750,8 +750,7 @@
   // This should exist for all users since they're assigned to a store with a brand
   const defaultBrand = currentUser?.role === 'ADMIN'
     ? (store?.brand || '')
-<<<<<<< HEAD
-    : (store?.brand || currentUser?.brand_id);
+    : (store?.brand || currentUser?.brand_id || '');
 
   console.log('StoreFormModal - currentUser:', currentUser);
   console.log('StoreFormModal - defaultBrand:', defaultBrand);
@@ -761,9 +760,6 @@
   const [creationMode, setCreationMode] = useState<'choose' | 'google-search' | 'manual' | null>(
     store ? null : 'choose'
   );
-=======
-    : (store?.brand || currentUser?.brand_id || '');
->>>>>>> 05b0445e
 
   const [formData, setFormData] = useState({
     name: store?.name || '',
