--- conflicted
+++ resolved
@@ -1357,18 +1357,10 @@
     ordering_fields = ['current_streak', 'longest_streak', 'last_completed_date']
     ordering = ['-current_streak']
 
-<<<<<<< HEAD
     tenant_scope = 'store'
     tenant_field_paths = {'store': 'store'}
     tenant_object_paths = {'store': 'store_id'}
     tenant_unrestricted_roles = ['SUPER_ADMIN', 'ADMIN']
-=======
-    def get_queryset(self):
-        """Filter streaks based on user's accessible stores"""
-        user = self.request.user
-        accessible_stores = user.get_accessible_stores()
-        return self.queryset.filter(store__in=accessible_stores)
->>>>>>> f620374e
 
     @extend_schema(
         summary="Get leaderboard for a store",
@@ -1585,18 +1577,10 @@
     ordering_fields = ['last_used_date', 'times_used', 'consecutive_passes', 'consecutive_fails']
     ordering = ['-last_used_date']
 
-<<<<<<< HEAD
     tenant_scope = 'store'
     tenant_field_paths = {'store': 'store'}
     tenant_object_paths = {'store': 'store_id'}
     tenant_unrestricted_roles = ['SUPER_ADMIN', 'ADMIN']
-=======
-    def get_queryset(self):
-        """Filter coverage based on user's accessible stores"""
-        user = self.request.user
-        accessible_stores = user.get_accessible_stores()
-        return self.queryset.filter(store__in=accessible_stores)
->>>>>>> f620374e
 
     @extend_schema(
         summary="Get coverage summary by category",
